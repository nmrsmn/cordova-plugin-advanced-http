#import "CordovaHttpPlugin.h"
#import "CDVFile.h"
#import "BinaryResponseSerializer.h"
#import "TextResponseSerializer.h"
#import "TextRequestSerializer.h"
#import "AFHTTPSessionManager.h"
#import "SDNetworkActivityIndicator.h"

@interface CordovaHttpPlugin()

- (void)setRequestHeaders:(NSDictionary*)headers forManager:(AFHTTPSessionManager*)manager;
- (void)handleSuccess:(NSMutableDictionary*)dictionary withResponse:(NSHTTPURLResponse*)response andData:(id)data;
- (void)handleError:(NSMutableDictionary*)dictionary withResponse:(NSHTTPURLResponse*)response error:(NSError*)error;
- (NSNumber*)getStatusCode:(NSError*) error;
- (NSMutableDictionary*)copyHeaderFields:(NSDictionary*)headerFields;
- (void)setTimeout:(NSTimeInterval)timeout forManager:(AFHTTPSessionManager*)manager;
- (void)setRedirect:(bool)redirect forManager:(AFHTTPSessionManager*)manager;

@end

@implementation CordovaHttpPlugin {
    AFSecurityPolicy *securityPolicy;
}

- (void)pluginInitialize {
    securityPolicy = [AFSecurityPolicy policyWithPinningMode:AFSSLPinningModeNone];
}

- (void)setRequestSerializer:(NSString*)serializerName forManager:(AFHTTPSessionManager*)manager {
    if ([serializerName isEqualToString:@"json"]) {
        manager.requestSerializer = [AFJSONRequestSerializer serializer];
    } else if ([serializerName isEqualToString:@"utf8"]) {
        manager.requestSerializer = [TextRequestSerializer serializer];
    } else {
        manager.requestSerializer = [AFHTTPRequestSerializer serializer];
    }
}

- (void)setRequestHeaders:(NSDictionary*)headers forManager:(AFHTTPSessionManager*)manager {
    [headers enumerateKeysAndObjectsUsingBlock:^(id key, id obj, BOOL *stop) {
        [manager.requestSerializer setValue:obj forHTTPHeaderField:key];
    }];
}

- (void)setRedirect:(bool)followRedirect forManager:(AFHTTPSessionManager*)manager {
    [manager setTaskWillPerformHTTPRedirectionBlock:^NSURLRequest * _Nonnull(NSURLSession * _Nonnull session,
        NSURLSessionTask * _Nonnull task, NSURLResponse * _Nonnull response, NSURLRequest * _Nonnull request) {

        if (followRedirect) {
            return request;
        } else {
            return nil;
        }
    }];
}

- (void)setTimeout:(NSTimeInterval)timeout forManager:(AFHTTPSessionManager*)manager {
    [manager.requestSerializer setTimeoutInterval:timeout];
}

- (void)setResponseSerializer:(NSString*)responseType forManager:(AFHTTPSessionManager*)manager {
    if ([responseType isEqualToString: @"text"]) {
        manager.responseSerializer = [TextResponseSerializer serializer];
    } else {
        manager.responseSerializer = [BinaryResponseSerializer serializer];
    }
}


- (void)handleSuccess:(NSMutableDictionary*)dictionary withResponse:(NSHTTPURLResponse*)response andData:(id)data {
    if (response != nil) {
        [dictionary setValue:response.URL.absoluteString forKey:@"url"];
        [dictionary setObject:[NSNumber numberWithInt:(int)response.statusCode] forKey:@"status"];
        [dictionary setObject:[self copyHeaderFields:response.allHeaderFields] forKey:@"headers"];
    }

    if (data != nil) {
        [dictionary setObject:data forKey:@"data"];
    }
}

- (void)handleError:(NSMutableDictionary*)dictionary withResponse:(NSHTTPURLResponse*)response error:(NSError*)error {
    if (response != nil) {
        [dictionary setValue:response.URL.absoluteString forKey:@"url"];
        [dictionary setObject:[NSNumber numberWithInt:(int)response.statusCode] forKey:@"status"];
        [dictionary setObject:[self copyHeaderFields:response.allHeaderFields] forKey:@"headers"];
        if (error.userInfo[AFNetworkingOperationFailingURLResponseBodyErrorKey]) {
            [dictionary setObject:error.userInfo[AFNetworkingOperationFailingURLResponseBodyErrorKey] forKey:@"error"];
        }
    } else {
        [dictionary setObject:[self getStatusCode:error] forKey:@"status"];
        [dictionary setObject:[error localizedDescription] forKey:@"error"];
    }
}

- (void)handleException:(NSException*)exception withCommand:(CDVInvokedUrlCommand*)command {
  CordovaHttpPlugin* __weak weakSelf = self;

  NSMutableDictionary *dictionary = [NSMutableDictionary dictionary];
  [dictionary setValue:exception.userInfo forKey:@"error"];
  [dictionary setObject:[NSNumber numberWithInt:-1] forKey:@"status"];

  CDVPluginResult *pluginResult = [CDVPluginResult resultWithStatus:CDVCommandStatus_ERROR messageAsDictionary:dictionary];
  [weakSelf.commandDelegate sendPluginResult:pluginResult callbackId:command.callbackId];
}

- (NSNumber*)getStatusCode:(NSError*) error {
    switch ([error code]) {
        case -1001:
            // timeout
            return [NSNumber numberWithInt:-4];
        case -1002:
            // unsupported URL
            return [NSNumber numberWithInt:-5];
        case -1003:
            // server not found
            return [NSNumber numberWithInt:-3];
        case -1009:
            // no connection
            return [NSNumber numberWithInt:-6];
        case -1200: // secure connection failed
        case -1201: // certificate has bad date
        case -1202: // certificate untrusted
        case -1203: // certificate has unknown root
        case -1204: // certificate is not yet valid
            // configuring SSL failed
            return [NSNumber numberWithInt:-2];
        default:
            return [NSNumber numberWithInt:-1];
    }
}

- (NSMutableDictionary*)copyHeaderFields:(NSDictionary *)headerFields {
    NSMutableDictionary *headerFieldsCopy = [[NSMutableDictionary alloc] initWithCapacity:headerFields.count];
    NSString *headerKeyCopy;

    for (NSString *headerKey in headerFields.allKeys) {
        headerKeyCopy = [[headerKey mutableCopy] lowercaseString];
        [headerFieldsCopy setValue:[headerFields objectForKey:headerKey] forKey:headerKeyCopy];
    }

    return headerFieldsCopy;
}

<<<<<<< HEAD
- (void)setServerTrustMode:(CDVInvokedUrlCommand*)command {
    NSString *certMode = [command.arguments objectAtIndex:0];

    if ([certMode isEqualToString: @"default"] || [certMode isEqualToString: @"legacy"]) {
        securityPolicy = [AFSecurityPolicy policyWithPinningMode:AFSSLPinningModeNone];
        securityPolicy.allowInvalidCertificates = NO;
        securityPolicy.validatesDomainName = YES;
    } else if ([certMode isEqualToString: @"nocheck"]) {
        securityPolicy = [AFSecurityPolicy policyWithPinningMode:AFSSLPinningModeNone];
        securityPolicy.allowInvalidCertificates = YES;
        securityPolicy.validatesDomainName = NO;
    } else if ([certMode isEqualToString: @"pinned"]) {
        securityPolicy = [AFSecurityPolicy policyWithPinningMode:AFSSLPinningModeCertificate];
        securityPolicy.allowInvalidCertificates = NO;
        securityPolicy.validatesDomainName = YES;
        securityPolicy.allowSelfSigned = YES;
    }

    CDVPluginResult* pluginResult = [CDVPluginResult resultWithStatus:CDVCommandStatus_OK];
    [self.commandDelegate sendPluginResult:pluginResult callbackId:command.callbackId];
}

- (void)get:(CDVInvokedUrlCommand*)command {
=======
- (void)executeRequestWithoutData:(CDVInvokedUrlCommand*)command withMethod:(NSString*) method {
>>>>>>> 68633f1b
    AFHTTPSessionManager *manager = [AFHTTPSessionManager manager];
    manager.securityPolicy = securityPolicy;

    NSString *url = [command.arguments objectAtIndex:0];
    NSDictionary *headers = [command.arguments objectAtIndex:1];
    NSTimeInterval timeoutInSeconds = [[command.arguments objectAtIndex:2] doubleValue];
    bool followRedirect = [[command.arguments objectAtIndex:3] boolValue];
    NSString *responseType = [command.arguments objectAtIndex:4];

    [self setRequestSerializer: @"default" forManager: manager];
    [self setRequestHeaders: headers forManager: manager];
    [self setTimeout:timeoutInSeconds forManager:manager];
    [self setRedirect:followRedirect forManager:manager];
    [self setResponseSerializer:responseType forManager:manager];

    CordovaHttpPlugin* __weak weakSelf = self;
    [[SDNetworkActivityIndicator sharedActivityIndicator] startActivity];

    @try {
        void (^onSuccess)(NSURLSessionTask *, id) = ^(NSURLSessionTask *task, id responseObject) {
            NSMutableDictionary *dictionary = [NSMutableDictionary dictionary];
            
            // no 'body' for HEAD request, omitting 'data'
            if ([method isEqualToString:@"HEAD"]) {
                [self handleSuccess:dictionary withResponse:(NSHTTPURLResponse*)task.response andData:nil];
            } else {
                [self handleSuccess:dictionary withResponse:(NSHTTPURLResponse*)task.response andData:responseObject];
            }
            
            CDVPluginResult *pluginResult = [CDVPluginResult resultWithStatus:CDVCommandStatus_OK messageAsDictionary:dictionary];
            [weakSelf.commandDelegate sendPluginResult:pluginResult callbackId:command.callbackId];
            [[SDNetworkActivityIndicator sharedActivityIndicator] stopActivity];
        };
        
        void (^onFailure)(NSURLSessionTask *, NSError *) = ^(NSURLSessionTask *task, NSError *error) {
            NSMutableDictionary *dictionary = [NSMutableDictionary dictionary];
            [self handleError:dictionary withResponse:(NSHTTPURLResponse*)task.response error:error];
            
            CDVPluginResult *pluginResult = [CDVPluginResult resultWithStatus:CDVCommandStatus_ERROR messageAsDictionary:dictionary];
            [weakSelf.commandDelegate sendPluginResult:pluginResult callbackId:command.callbackId];
            [[SDNetworkActivityIndicator sharedActivityIndicator] stopActivity];
        };
        
        [manager downloadTaskWithHTTPMethod:method URLString:url parameters:nil progress:nil success:onSuccess failure:onFailure];
    }
    @catch (NSException *exception) {
        [[SDNetworkActivityIndicator sharedActivityIndicator] stopActivity];
        [self handleException:exception withCommand:command];
    }
}

- (void)executeRequestWithData:(CDVInvokedUrlCommand*)command withMethod:(NSString*)method {
    AFHTTPSessionManager *manager = [AFHTTPSessionManager manager];
    manager.securityPolicy = securityPolicy;

    NSString *url = [command.arguments objectAtIndex:0];
    NSDictionary *data = [command.arguments objectAtIndex:1];
    NSString *serializerName = [command.arguments objectAtIndex:2];
    NSDictionary *headers = [command.arguments objectAtIndex:3];
    NSTimeInterval timeoutInSeconds = [[command.arguments objectAtIndex:4] doubleValue];
    bool followRedirect = [[command.arguments objectAtIndex:5] boolValue];
    NSString *responseType = [command.arguments objectAtIndex:6];

    [self setRequestSerializer: serializerName forManager: manager];
    [self setRequestHeaders: headers forManager: manager];
    [self setTimeout:timeoutInSeconds forManager:manager];
    [self setRedirect:followRedirect forManager:manager];
    [self setResponseSerializer:responseType forManager:manager];

    CordovaHttpPlugin* __weak weakSelf = self;
    [[SDNetworkActivityIndicator sharedActivityIndicator] startActivity];
    
    @try {
        void (^constructBody)(id<AFMultipartFormData>) = ^(id<AFMultipartFormData> formData) {
            NSArray *buffers = [data mutableArrayValueForKey:@"buffers"];
            NSArray *fileNames = [data mutableArrayValueForKey:@"fileNames"];
            NSArray *names = [data mutableArrayValueForKey:@"names"];
            NSArray *types = [data mutableArrayValueForKey:@"types"];
            
            NSError *error;
            
            for (int i = 0; i < [buffers count]; ++i) {
                NSData *decodedBuffer = [[NSData alloc] initWithBase64EncodedString:[buffers objectAtIndex:i] options:0];
                NSString *fileName = [fileNames objectAtIndex:i];
                NSString *partName = [names objectAtIndex:i];
                NSString *partType = [types objectAtIndex:i];
                
                if (![fileName isEqual:[NSNull null]]) {
                    [formData appendPartWithFileData:decodedBuffer name:partName fileName:fileName mimeType:partType];
                } else {
                    [formData appendPartWithFormData:decodedBuffer name:[names objectAtIndex:i]];
                }
            }
            
            if (error) {
                NSMutableDictionary *dictionary = [NSMutableDictionary dictionary];
                [dictionary setObject:[NSNumber numberWithInt:400] forKey:@"status"];
                [dictionary setObject:@"Could not add part to multipart request body." forKey:@"error"];
                CDVPluginResult *pluginResult = [CDVPluginResult resultWithStatus:CDVCommandStatus_ERROR messageAsDictionary:dictionary];
                [weakSelf.commandDelegate sendPluginResult:pluginResult callbackId:command.callbackId];
                [[SDNetworkActivityIndicator sharedActivityIndicator] stopActivity];
                return;
            }
        };
        
        void (^onSuccess)(NSURLSessionTask *, id) = ^(NSURLSessionTask *task, id responseObject) {
            NSMutableDictionary *dictionary = [NSMutableDictionary dictionary];
            [self handleSuccess:dictionary withResponse:(NSHTTPURLResponse*)task.response andData:responseObject];
            
            CDVPluginResult *pluginResult = [CDVPluginResult resultWithStatus:CDVCommandStatus_OK messageAsDictionary:dictionary];
            [weakSelf.commandDelegate sendPluginResult:pluginResult callbackId:command.callbackId];
            [[SDNetworkActivityIndicator sharedActivityIndicator] stopActivity];
        };
        
        void (^onFailure)(NSURLSessionTask *, NSError *) = ^(NSURLSessionTask *task, NSError *error) {
            NSMutableDictionary *dictionary = [NSMutableDictionary dictionary];
            [self handleError:dictionary withResponse:(NSHTTPURLResponse*)task.response error:error];
            
            CDVPluginResult *pluginResult = [CDVPluginResult resultWithStatus:CDVCommandStatus_ERROR messageAsDictionary:dictionary];
            [weakSelf.commandDelegate sendPluginResult:pluginResult callbackId:command.callbackId];
            [[SDNetworkActivityIndicator sharedActivityIndicator] stopActivity];
        };
        
        if ([serializerName isEqualToString:@"multipart"]) {
            [manager uploadTaskWithHTTPMethod:method URLString:url parameters:nil constructingBodyWithBlock:constructBody progress:nil success:onSuccess failure:onFailure];
        } else {
            [manager uploadTaskWithHTTPMethod:method URLString:url parameters:data progress:nil success:onSuccess failure:onFailure];
        }
    }
    @catch (NSException *exception) {
        [[SDNetworkActivityIndicator sharedActivityIndicator] stopActivity];
        [self handleException:exception withCommand:command];
    }
}

- (void)setServerTrustMode:(CDVInvokedUrlCommand*)command {
    NSString *certMode = [command.arguments objectAtIndex:0];

    if ([certMode isEqualToString: @"default"] || [certMode isEqualToString: @"legacy"]) {
        securityPolicy = [AFSecurityPolicy policyWithPinningMode:AFSSLPinningModeNone];
        securityPolicy.allowInvalidCertificates = NO;
        securityPolicy.validatesDomainName = YES;
    } else if ([certMode isEqualToString: @"nocheck"]) {
        securityPolicy = [AFSecurityPolicy policyWithPinningMode:AFSSLPinningModeNone];
        securityPolicy.allowInvalidCertificates = YES;
        securityPolicy.validatesDomainName = NO;
    } else if ([certMode isEqualToString: @"pinned"]) {
        securityPolicy = [AFSecurityPolicy policyWithPinningMode:AFSSLPinningModeCertificate];
        securityPolicy.allowInvalidCertificates = NO;
        securityPolicy.validatesDomainName = YES;
    }

    CDVPluginResult* pluginResult = [CDVPluginResult resultWithStatus:CDVCommandStatus_OK];
    [self.commandDelegate sendPluginResult:pluginResult callbackId:command.callbackId];
}

- (void)get:(CDVInvokedUrlCommand*)command {
    [self executeRequestWithoutData: command withMethod:@"GET"];
}

- (void)delete:(CDVInvokedUrlCommand*)command {
    [self executeRequestWithoutData: command withMethod:@"DELETE"];
}

- (void)head:(CDVInvokedUrlCommand*)command {
    [self executeRequestWithoutData: command withMethod:@"HEAD"];
}

- (void)post:(CDVInvokedUrlCommand*)command {
    [self executeRequestWithData: command withMethod:@"POST"];
}

- (void)put:(CDVInvokedUrlCommand*)command {
    [self executeRequestWithData: command withMethod:@"PUT"];
}

- (void)patch:(CDVInvokedUrlCommand*)command {
    [self executeRequestWithData: command withMethod:@"PATCH"];
}

- (void)uploadFiles:(CDVInvokedUrlCommand*)command {
    AFHTTPSessionManager *manager = [AFHTTPSessionManager manager];
    manager.securityPolicy = securityPolicy;

    NSString *url = [command.arguments objectAtIndex:0];
    NSDictionary *headers = [command.arguments objectAtIndex:1];
    NSArray *filePaths = [command.arguments objectAtIndex: 2];
    NSArray *names = [command.arguments objectAtIndex: 3];
    NSTimeInterval timeoutInSeconds = [[command.arguments objectAtIndex:4] doubleValue];
    bool followRedirect = [[command.arguments objectAtIndex:5] boolValue];
    NSString *responseType = [command.arguments objectAtIndex:6];

    [self setRequestHeaders: headers forManager: manager];
    [self setTimeout:timeoutInSeconds forManager:manager];
    [self setRedirect:followRedirect forManager:manager];
    [self setResponseSerializer:responseType forManager:manager];

    CordovaHttpPlugin* __weak weakSelf = self;
    [[SDNetworkActivityIndicator sharedActivityIndicator] startActivity];

    @try {
        [manager POST:url parameters:nil constructingBodyWithBlock:^(id<AFMultipartFormData> formData) {
            NSError *error;
            for (int i = 0; i < [filePaths count]; i++) {
                NSString *filePath = (NSString *) [filePaths objectAtIndex:i];
                NSString *uploadName = (NSString *) [names objectAtIndex:i];
                NSURL *fileURL = [NSURL URLWithString: filePath];
                [formData appendPartWithFileURL:fileURL name:uploadName error:&error];
            }
            if (error) {
                NSMutableDictionary *dictionary = [NSMutableDictionary dictionary];
                [dictionary setObject:[NSNumber numberWithInt:500] forKey:@"status"];
                [dictionary setObject:@"Could not add file to post body." forKey:@"error"];
                CDVPluginResult *pluginResult = [CDVPluginResult resultWithStatus:CDVCommandStatus_ERROR messageAsDictionary:dictionary];
                [weakSelf.commandDelegate sendPluginResult:pluginResult callbackId:command.callbackId];
                [[SDNetworkActivityIndicator sharedActivityIndicator] stopActivity];
                return;
            }
        } progress:nil success:^(NSURLSessionTask *task, id responseObject) {
            NSMutableDictionary *dictionary = [NSMutableDictionary dictionary];
            [self handleSuccess:dictionary withResponse:(NSHTTPURLResponse*)task.response andData:responseObject];

            CDVPluginResult *pluginResult = [CDVPluginResult resultWithStatus:CDVCommandStatus_OK messageAsDictionary:dictionary];
            [weakSelf.commandDelegate sendPluginResult:pluginResult callbackId:command.callbackId];
            [[SDNetworkActivityIndicator sharedActivityIndicator] stopActivity];
        } failure:^(NSURLSessionTask *task, NSError *error) {
            NSMutableDictionary *dictionary = [NSMutableDictionary dictionary];
            [self handleError:dictionary withResponse:(NSHTTPURLResponse*)task.response error:error];

            CDVPluginResult *pluginResult = [CDVPluginResult resultWithStatus:CDVCommandStatus_ERROR messageAsDictionary:dictionary];
            [weakSelf.commandDelegate sendPluginResult:pluginResult callbackId:command.callbackId];
            [[SDNetworkActivityIndicator sharedActivityIndicator] stopActivity];
        }];
    }
    @catch (NSException *exception) {
        [[SDNetworkActivityIndicator sharedActivityIndicator] stopActivity];
        [self handleException:exception withCommand:command];
    }
}

- (void)downloadFile:(CDVInvokedUrlCommand*)command {
    AFHTTPSessionManager *manager = [AFHTTPSessionManager manager];
    manager.securityPolicy = securityPolicy;
    manager.responseSerializer = [AFHTTPResponseSerializer serializer];

    NSString *url = [command.arguments objectAtIndex:0];
    NSDictionary *headers = [command.arguments objectAtIndex:1];
    NSString *filePath = [command.arguments objectAtIndex: 2];
    NSTimeInterval timeoutInSeconds = [[command.arguments objectAtIndex:3] doubleValue];
    bool followRedirect = [[command.arguments objectAtIndex:4] boolValue];

    [self setRequestHeaders: headers forManager: manager];
    [self setTimeout:timeoutInSeconds forManager:manager];
    [self setRedirect:followRedirect forManager:manager];

    if ([filePath hasPrefix:@"file://"]) {
        filePath = [filePath substringFromIndex:7];
    }

    CordovaHttpPlugin* __weak weakSelf = self;
    [[SDNetworkActivityIndicator sharedActivityIndicator] startActivity];

    @try {
        [manager GET:url parameters:nil progress: nil success:^(NSURLSessionTask *task, id responseObject) {
            /*
             *
             * Licensed to the Apache Software Foundation (ASF) under one
             * or more contributor license agreements.  See the NOTICE file
             * distributed with this work for additional information
             * regarding copyright ownership.  The ASF licenses this file
             * to you under the Apache License, Version 2.0 (the
             * "License"); you may not use this file except in compliance
             * with the License.  You may obtain a copy of the License at
             *
             *   http://www.apache.org/licenses/LICENSE-2.0
             *
             * Unless required by applicable law or agreed to in writing,
             * software distributed under the License is distributed on an
             * "AS IS" BASIS, WITHOUT WARRANTIES OR CONDITIONS OF ANY
             * KIND, either express or implied.  See the License for the
             * specific language governing permissions and limitations
             * under the License.
             *
             * Modified by Andrew Stephan for Sync OnSet
             *
             */
            // Download response is okay; begin streaming output to file
            NSString* parentPath = [filePath stringByDeletingLastPathComponent];

            // create parent directories if needed
            NSError *error;
            if ([[NSFileManager defaultManager] createDirectoryAtPath:parentPath withIntermediateDirectories:YES attributes:nil error:&error] == NO) {
                NSMutableDictionary *dictionary = [NSMutableDictionary dictionary];
                [dictionary setObject:[NSNumber numberWithInt:500] forKey:@"status"];
                if (error) {
                    [dictionary setObject:[NSString stringWithFormat:@"Could not create path to save downloaded file: %@", [error localizedDescription]] forKey:@"error"];
                } else {
                    [dictionary setObject:@"Could not create path to save downloaded file" forKey:@"error"];
                }
                CDVPluginResult *pluginResult = [CDVPluginResult resultWithStatus:CDVCommandStatus_ERROR messageAsDictionary:dictionary];
                [weakSelf.commandDelegate sendPluginResult:pluginResult callbackId:command.callbackId];
                [[SDNetworkActivityIndicator sharedActivityIndicator] stopActivity];
                return;
            }
            NSData *data = (NSData *)responseObject;
            if (![data writeToFile:filePath atomically:YES]) {
                NSMutableDictionary *dictionary = [NSMutableDictionary dictionary];
                [dictionary setObject:[NSNumber numberWithInt:500] forKey:@"status"];
                [dictionary setObject:@"Could not write the data to the given filePath." forKey:@"error"];
                CDVPluginResult *pluginResult = [CDVPluginResult resultWithStatus:CDVCommandStatus_ERROR messageAsDictionary:dictionary];
                [weakSelf.commandDelegate sendPluginResult:pluginResult callbackId:command.callbackId];
                [[SDNetworkActivityIndicator sharedActivityIndicator] stopActivity];
                return;
            }

            id filePlugin = [self.commandDelegate getCommandInstance:@"File"];
            NSMutableDictionary *dictionary = [NSMutableDictionary dictionary];
            [self handleSuccess:dictionary withResponse:(NSHTTPURLResponse*)task.response andData:nil];
            [dictionary setObject:[filePlugin getDirectoryEntry:filePath isDirectory:NO] forKey:@"file"];

            CDVPluginResult *pluginResult = [CDVPluginResult resultWithStatus:CDVCommandStatus_OK messageAsDictionary:dictionary];
            [weakSelf.commandDelegate sendPluginResult:pluginResult callbackId:command.callbackId];
            [[SDNetworkActivityIndicator sharedActivityIndicator] stopActivity];
        } failure:^(NSURLSessionTask *task, NSError *error) {
            NSMutableDictionary *dictionary = [NSMutableDictionary dictionary];
            [self handleError:dictionary withResponse:(NSHTTPURLResponse*)task.response error:error];
            [dictionary setObject:@"There was an error downloading the file" forKey:@"error"];

            CDVPluginResult *pluginResult = [CDVPluginResult resultWithStatus:CDVCommandStatus_ERROR messageAsDictionary:dictionary];
            [weakSelf.commandDelegate sendPluginResult:pluginResult callbackId:command.callbackId];
            [[SDNetworkActivityIndicator sharedActivityIndicator] stopActivity];
        }];
    }
    @catch (NSException *exception) {
        [[SDNetworkActivityIndicator sharedActivityIndicator] stopActivity];
        [self handleException:exception withCommand:command];
    }
}

@end<|MERGE_RESOLUTION|>--- conflicted
+++ resolved
@@ -142,33 +142,7 @@
     return headerFieldsCopy;
 }
 
-<<<<<<< HEAD
-- (void)setServerTrustMode:(CDVInvokedUrlCommand*)command {
-    NSString *certMode = [command.arguments objectAtIndex:0];
-
-    if ([certMode isEqualToString: @"default"] || [certMode isEqualToString: @"legacy"]) {
-        securityPolicy = [AFSecurityPolicy policyWithPinningMode:AFSSLPinningModeNone];
-        securityPolicy.allowInvalidCertificates = NO;
-        securityPolicy.validatesDomainName = YES;
-    } else if ([certMode isEqualToString: @"nocheck"]) {
-        securityPolicy = [AFSecurityPolicy policyWithPinningMode:AFSSLPinningModeNone];
-        securityPolicy.allowInvalidCertificates = YES;
-        securityPolicy.validatesDomainName = NO;
-    } else if ([certMode isEqualToString: @"pinned"]) {
-        securityPolicy = [AFSecurityPolicy policyWithPinningMode:AFSSLPinningModeCertificate];
-        securityPolicy.allowInvalidCertificates = NO;
-        securityPolicy.validatesDomainName = YES;
-        securityPolicy.allowSelfSigned = YES;
-    }
-
-    CDVPluginResult* pluginResult = [CDVPluginResult resultWithStatus:CDVCommandStatus_OK];
-    [self.commandDelegate sendPluginResult:pluginResult callbackId:command.callbackId];
-}
-
-- (void)get:(CDVInvokedUrlCommand*)command {
-=======
 - (void)executeRequestWithoutData:(CDVInvokedUrlCommand*)command withMethod:(NSString*) method {
->>>>>>> 68633f1b
     AFHTTPSessionManager *manager = [AFHTTPSessionManager manager];
     manager.securityPolicy = securityPolicy;
 
